--- conflicted
+++ resolved
@@ -106,21 +106,12 @@
     def repo_path(self):
         return fs.join_path(get_dotenv_dir(self.path), 'repo')
 
-<<<<<<< HEAD
-    def add(self, user_spec, setup):
-=======
-    def add(self, user_spec, report_existing=True):
->>>>>>> 8c7e701a
+    def add(self, user_spec, setup, report_existing=True):
         """Add a single user_spec (non-concretized) to the Environment"""
         query_spec = Spec(user_spec)
         existing = set(x[0] for x in self.user_specs
                        if Spec(x[0]).name == query_spec.name)
         if existing:
-<<<<<<< HEAD
-            tty.die("Package {0} was already added to {1}"
-                    .format(query_spec.name, self.name))
-        self.user_specs.append((user_spec,setup))
-=======
             if report_existing:
                 tty.die("Package {0} was already added to {1}"
                         .format(query_spec.name, self.name))
@@ -129,8 +120,7 @@
                         .format(query_spec.name, self.name))
         else:
             tty.msg('Adding %s to environment %s' % (user_spec, self.name))
-            self.user_specs.append(user_spec)
->>>>>>> 8c7e701a
+            self.user_specs.append((user_spec,setup))
 
     def remove(self, query_spec):
         """Remove specs from an environment that match a query_spec"""
@@ -495,11 +485,7 @@
 def environment_add(args):
     check_consistent_env(get_env_root(args.environment))
     environment = read(args.environment)
-<<<<<<< HEAD
-    for spec in spack.cmd.parse_specs(args.package):
-        setup = args.setup if hasattr(args, 'setup') else []
-        environment.add(spec.format(), setup)
-=======
+    setup = args.setup if hasattr(args, 'setup') else []
     parsed_specs = spack.cmd.parse_specs(args.package)
 
     if args.all:
@@ -513,12 +499,11 @@
 
         # Add list of specs from env.yaml file
         for user_spec in yaml_specs:
-            environment.add(user_spec.format(), report_existing=False)
+            environment.add(user_spec.format(), setup, report_existing=False)
     else:
         for spec in parsed_specs:
-            environment.add(spec.format())
-
->>>>>>> 8c7e701a
+            environment.add(spec.format(), setup)
+
     write(environment)
 
 
@@ -733,14 +718,12 @@
 
     add_parser = sp.add_parser('add', help='Add a spec to an environment')
     add_parser.add_argument(
-<<<<<<< HEAD
         '-s', '--setup', dest='setup', action='append', default=[],
         help="Generate <projectname>-setup.py for the given projects, "
         "instead of building and installing them for real")
-=======
+    add_parser.add_argument(
         '-a', '--all', action='store_true', dest='all',
         help="Add all specs listed in env.yaml")
->>>>>>> 8c7e701a
     add_parser.add_argument(
         'package',
         nargs=argparse.REMAINDER,
