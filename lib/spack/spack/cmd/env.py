--- conflicted
+++ resolved
@@ -192,13 +192,9 @@
             # Parse cli arguments and construct a dictionary
             # that will be passed to Package.do_install API
             kwargs = dict()
-<<<<<<< HEAD
-            spack.cmd.install.update_kwargs_from_args(args, kwargs)
-            kwargs['setup'] = setup
-=======
             if install_args:
                 spack.cmd.install.update_kwargs_from_args(install_args, kwargs)
->>>>>>> 7d154dfa
+            kwargs['setup'] = setup
             with pushd(self.path):
                 spec.package.do_install(**kwargs)
 
